--- conflicted
+++ resolved
@@ -542,11 +542,7 @@
             <dependency>
                 <groupId>com.alibaba</groupId>
                 <artifactId>fastjson</artifactId>
-<<<<<<< HEAD
-                <version>1.2.70</version>
-=======
                 <version>1.2.76</version>
->>>>>>> 88add9d4
             </dependency>
             <dependency>
                 <groupId>org.javassist</groupId>
